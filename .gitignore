--- conflicted
+++ resolved
@@ -1,7 +1,7 @@
-<<<<<<< HEAD
 # OSX
 #
 .DS_Store
+
 
 # node.js
 #
@@ -37,7 +37,4 @@
 .gradle
 local.properties
 *.iml
-=======
-.DS_Store
-android/build
->>>>>>> 7a93d33e
+android/build